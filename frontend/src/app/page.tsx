import { Suspense } from 'react'
import { Trans } from 'react-i18next/TransWithoutContext'
import Link from 'next/link'

import Content from '/src/components/Content/Content'
import CreateForm from '/src/components/CreateForm/CreateForm'
import DownloadButtons from '/src/components/DownloadButtons/DownloadButtons'
import Footer from '/src/components/Footer/Footer'
import Header from '/src/components/Header/Header'
import { P } from '/src/components/Paragraph/Text'
import Recents from '/src/components/Recents/Recents'
import Section from '/src/components/Section/Section'
import Stats from '/src/components/Stats/Stats'
import Video from '/src/components/Video/Video'
import { useTranslation } from '/src/i18n/server'

const Page = async () => {
  const { t, i18n } = await useTranslation('home')

  return <>
    <Content>
      <Header isFull />
    </Content>

    <Recents />

    <Content>
      <CreateForm />
    </Content>

    <Section id="about">
      <Content>
        <h2>{t('about.name')}</h2>

        <Suspense>
          <Stats />
        </Suspense>

<<<<<<< HEAD
        <P><Trans i18nKey="about.content.p1" t={t} i18n={i18n}>_<Link href="https://www.starvoting.org/star">_</Link>_<br /><Link href="/how-to" rel="help">_</Link>_</Trans></P>
        <P><Trans i18nKey="about.content.p3" t={t} i18n={i18n}>_<a href="https://crab.fit" target="_blank" rel="noreferrer noopener author">_</a>_<a href="https://bengrant.dev" target="_blank" rel="noreferrer noopener author">_</a>_</Trans></P>
=======
        <P><Trans i18nKey="about.content.p1" t={t} i18n={i18n}>_<a href="https://starvoting.org/star" target="_blank" rel="noreferrer noopener">_</a>_<br /><Link href="/how-to" rel="help">_</Link>_</Trans></P>
>>>>>>> 6e718e90

        <Video />

        <DownloadButtons />

        <P><Trans i18nKey="about.content.p4" t={t} i18n={i18n}>_<a href="https://github.com/drinkablebreeze/crab.fit" target="_blank" rel="noreferrer noopener">_</a>_<Link href="/privacy" rel="license">_</Link>_</Trans></P>
        <P>{t('about.content.p6')}</P>
      </Content>
    </Section>

    <Footer />
  </>
}

export default Page<|MERGE_RESOLUTION|>--- conflicted
+++ resolved
@@ -36,12 +36,8 @@
           <Stats />
         </Suspense>
 
-<<<<<<< HEAD
-        <P><Trans i18nKey="about.content.p1" t={t} i18n={i18n}>_<Link href="https://www.starvoting.org/star">_</Link>_<br /><Link href="/how-to" rel="help">_</Link>_</Trans></P>
+        <P><Trans i18nKey="about.content.p1" t={t} i18n={i18n}>_<a href="https://starvoting.org/star" target="_blank" rel="noreferrer noopener">_</a>_<br /><Link href="/how-to" rel="help">_</Link>_</Trans></P>
         <P><Trans i18nKey="about.content.p3" t={t} i18n={i18n}>_<a href="https://crab.fit" target="_blank" rel="noreferrer noopener author">_</a>_<a href="https://bengrant.dev" target="_blank" rel="noreferrer noopener author">_</a>_</Trans></P>
-=======
-        <P><Trans i18nKey="about.content.p1" t={t} i18n={i18n}>_<a href="https://starvoting.org/star" target="_blank" rel="noreferrer noopener">_</a>_<br /><Link href="/how-to" rel="help">_</Link>_</Trans></P>
->>>>>>> 6e718e90
 
         <Video />
 
